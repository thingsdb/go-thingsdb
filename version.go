--- conflicted
+++ resolved
@@ -1,8 +1,4 @@
 package thingsdb
 
-<<<<<<< HEAD
 //Version exposes the go-thingsdb version
-const Version = "0.2.1"
-=======
-const version = "0.2.1"
->>>>>>> 777cefbb
+const Version = "0.2.2"